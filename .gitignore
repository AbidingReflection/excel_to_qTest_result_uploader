__pycache__/
*.pyc
venv/
*.log
*.egg-info/
scripts/file_tree_output/archive
generated_config_*
output
*.~lock
<<<<<<< HEAD

**/archive/
=======
input/*

auth/*
>>>>>>> ab943740
<|MERGE_RESOLUTION|>--- conflicted
+++ resolved
@@ -7,11 +7,8 @@
 generated_config_*
 output
 *.~lock
-<<<<<<< HEAD
 
 **/archive/
-=======
 input/*
 
-auth/*
->>>>>>> ab943740
+auth/*